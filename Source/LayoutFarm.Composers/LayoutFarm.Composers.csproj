--- conflicted
+++ resolved
@@ -51,29 +51,23 @@
     <Compile Include="1_Composers\1_Builder\ContentTextSplitter.cs" />
     <Compile Include="1_Composers\2_Css\SpecSetter.cs" />
     <Compile Include="1_Composers\1_Builder\BoxCreator.cs" />
-<<<<<<< HEAD
     <Compile Include="1_Composers\7_UIElements\7_EaseBox.cs" />
-=======
     <Compile Include="1_Composers\6_CssBoxDecorators\MyCssBoxDecorator.cs" />
     <Compile Include="1_Composers\6_CssBoxDecorators\ScrollComponents.cs" />
->>>>>>> 3ab65dbb
     <Compile Include="1_Composers\7_UIElements\1_UIElement.cs" />
     <Compile Include="1_Composers\7_UIElements\2_UIElement_EventListener.cs" />
     <Compile Include="1_Composers\7_UIElements\3_UIBox.cs" />
     <Compile Include="1_Composers\7_UIElements\4_UICollection.cs" />
     <Compile Include="1_Composers\7_UIElements\5_IScrollable.cs" />
-<<<<<<< HEAD
     <Compile Include="1_Composers\7_UIElements\CustomRenderElements.cs" />
     <Compile Include="1_Composers\6_CssBoxDecorators\MyCssBoxDecorator.cs" />
     <Compile Include="1_Composers\7_UIElements\RenderElementExtension.cs" />
     <Compile Include="1_Composers\7_UIElements\ScrollBar.cs" />
     <Compile Include="1_Composers\6_CssBoxDecorators\ScrollComponents.cs" />
-=======
     <Compile Include="1_Composers\7_UIElements\7_EaseBox.cs" />
     <Compile Include="1_Composers\7_UIElements\CustomRenderElements.cs" />
     <Compile Include="1_Composers\7_UIElements\RenderElementExtension.cs" />
     <Compile Include="1_Composers\7_UIElements\ScrollBar.cs" />
->>>>>>> 3ab65dbb
     <Compile Include="4_WebDom\HtmlDocument.cs" />
     <Compile Include="1_Composers\5_RenderBoxes\HtmlRenderBox.cs" />
     <Compile Include="7_Events\HtmlInputEventAdapter.cs" />
