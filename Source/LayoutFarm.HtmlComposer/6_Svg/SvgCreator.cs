--- conflicted
+++ resolved
@@ -547,16 +547,8 @@
                             {
                                 case "d":
                                     {
-<<<<<<< HEAD
-
-                                        //parse vertex commands 
-                                        svgPath.DefinitionString = attr.Value;
-                                        MySvgPathDataParser parser = new MySvgPathDataParser();
-                                        parser.Parse(attr.Value.ToCharArray());
-=======
                                         //parse vertex commands                                          
                                         svgPath.Vxs = parser.ParseSvgPathDefinitionToVxs(attr.Value.ToCharArray());
->>>>>>> 709bff62
                                     }
                                     break;
                             }
@@ -567,61 +559,6 @@
         }
 
 
-<<<<<<< HEAD
-        class MySvgPathDataParser : Svg.Pathing.SvgPathDataParser
-        {
-
-            //create svg path segment with our parser
-
-            protected override void OnArc(float r1, float r2, float xAxisRotation, int largeArcFlag, int sweepFlags, float x, float y, bool isRelative)
-            {
-
-                //not support arc on path yet!
-
-                base.OnArc(r1, r2, xAxisRotation, largeArcFlag, sweepFlags, x, y, isRelative);
-            }
-            protected override void OnCloseFigure()
-            {
-                base.OnCloseFigure();
-            }
-            protected override void OnCurveToCubic(float x1, float y1, float x2, float y2, float x, float y, bool isRelative)
-            {
-                base.OnCurveToCubic(x1, y1, x2, y2, x, y, isRelative);
-            }
-            protected override void OnCurveToCubicSmooth(float x2, float y2, float x, float y, bool isRelative)
-            {
-                base.OnCurveToCubicSmooth(x2, y2, x, y, isRelative);
-            }
-            protected override void OnCurveToQuadratic(float x1, float y1, float x, float y, bool isRelative)
-            {
-                base.OnCurveToQuadratic(x1, y1, x, y, isRelative);
-            }
-            protected override void OnCurveToQuadraticSmooth(float x, float y, bool isRelative)
-            {
-                base.OnCurveToQuadraticSmooth(x, y, isRelative);
-            }
-            protected override void OnHLineTo(float x, bool relative)
-            {
-                base.OnHLineTo(x, relative);
-            }
-            protected override void OnLineTo(float x, float y, bool relative)
-            {
-                base.OnLineTo(x, y, relative);
-            }
-            protected override void OnMoveTo(float x, float y, bool relative)
-            {
-                base.OnMoveTo(x, y, relative);
-            }
-            protected override void OnVLineTo(float y, bool relative)
-            {
-                base.OnVLineTo(y, relative);
-            }
-
-        }
-
-
-=======
->>>>>>> 709bff62
 
         static void CreateSvgImage(SvgElement parentNode, HtmlElement elem)
         {
