﻿using System.Reflection;
using System.Runtime.InteropServices;

// General Information about an assembly is controlled through the following 
// set of attributes. Change these attribute values to modify the information
// associated with an assembly.
[assembly: AssemblyTitle("HTML Renderer")]
[assembly: AssemblyDescription("")]
[assembly: AssemblyConfiguration("")]
[assembly: AssemblyCompany("Open source hosted on CodePlex")]
[assembly: AssemblyProduct("HTML Renderer")]
[assembly: AssemblyCopyright("Copyright ©  2008")]
[assembly: AssemblyTrademark("")]
[assembly: AssemblyCulture("")]

// Setting ComVisible to false makes the types in this assembly not visible 
// to COM components.  If you need to access a type in this assembly from 
// COM, set the ComVisible attribute to true on that type.
[assembly: ComVisible(false)]

// The following GUID is for the ID of the typelib if this project is exposed to COM
[assembly: Guid("ec8a9e7e-9a9d-43c3-aa97-f6f505b1d3ed")]

// Version information for an assembly consists of the following four values:
//
//      Major Version
//      Minor Version 
//      Build Number
//      Revision
//
<<<<<<< HEAD
[assembly: AssemblyVersion("1.5.0.0")]
=======
[assembly: AssemblyVersion("1.4.8.0")]
>>>>>>> 320ee533
<|MERGE_RESOLUTION|>--- conflicted
+++ resolved
@@ -28,8 +28,4 @@
 //      Build Number
 //      Revision
 //
-<<<<<<< HEAD
-[assembly: AssemblyVersion("1.5.0.0")]
-=======
-[assembly: AssemblyVersion("1.4.8.0")]
->>>>>>> 320ee533
+[assembly: AssemblyVersion("1.5.0.0")]