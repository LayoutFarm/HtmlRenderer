﻿//Apache2, 2014-2018, WinterDev
using System;
using System.Collections.Generic;
using PixelFarm.Drawing;
using LayoutFarm.HtmlBoxes;
using LayoutFarm.Svg.Pathing;
using PixelFarm.Agg;

namespace LayoutFarm.Svg
{
    public class SvgPath : SvgVisualElement
    {
        SvgPathSpec spec;
        List<Svg.Pathing.SvgPathSeg> segments;
        PixelFarm.Agg.SvgPart svgPart;
        PixelFarm.Agg.SvgRenderVx renderVx;
        ActualBitmap backimg;

        public SvgPath(SvgPathSpec spec, object controller)
            : base(controller)
        {
            this.spec = spec;
        }
        public List<Svg.Pathing.SvgPathSeg> Segments
        {
            get { return this.segments; }
            set { this.segments = value; }
        }
        VertexStore _vxs;
        internal VertexStore Vxs
        {
            get { return _vxs; }
            set
            {
                _vxs = value;

<<<<<<< HEAD
        public string DefinitionString { get; set; }
=======
            }
        }
>>>>>>> 709bff62

        public override void ReEvaluateComputeValue(ref ReEvaluateArgs args)
        {


            var myspec = this.spec;
            this.fillColor = myspec.FillColor;
            this.strokeColor = myspec.StrokeColor;
            this.ActualStrokeWidth = ConvertToPx(myspec.StrokeWidth, ref args);
            if (this.IsPathValid) { return; }
            ClearCachePath();
            if (segments == null)
            {
                this.myCachedPath = null;
            }
            else if (_vxs != null)
            {
                //this is flatten vxs?

                GraphicsPath gpath = this.myCachedPath = new GraphicsPath();
                int cmdCount = _vxs.Count; 
                double lastMoveX = 0, lastMoveY = 0, curX = 0, curY = 0; 
                for (int i = 0; i < cmdCount; ++i)
                {
                    var cmd = _vxs.GetVertex(i, out double x, out double y);
                    switch (cmd)
                    {
                        case VertexCmd.MoveTo:
                            gpath.StartFigure();
                            curX = lastMoveX = x;
                            curY = lastMoveY = y;
                            break;
                        case VertexCmd.LineTo:
                            gpath.AddLine((float)curX, (float)curY, (float)x, (float)y);
                            curX = x;
                            curY = y;
                            break;
                        //case PixelFarm.Agg.VertexCmd.P2c:
                        //    segments.Add(new SvgPathSegLineTo((float)x, (float)y));
                        //    break;
                        //case PixelFarm.Agg.VertexCmd.P3c:
                        //    segments.Add(new SvgPathSegLineTo((float)x, (float)y));
                        //    break;
                        //case PixelFarm.Agg.VertexCmd.EndFigure:
                        //    break; 

                        //case PixelFarm.Agg.VertexCmd.CloseAndEndFigure:
                        //case PixelFarm.Agg.VertexCmd.NoMore: 

                        case VertexCmd.Close:
                            gpath.CloseFigure();
                            break;
                        case VertexCmd.NoMore:
                            i = cmdCount;//force stop
                            break;
                        default:
                            throw new NotSupportedException();
                       
                    }
                }


            }
            else
            {
                List<SvgPathSeg> segs = this.segments;
                int segcount = segs.Count;
                GraphicsPath gpath = this.myCachedPath = new GraphicsPath();
                float lastMoveX = 0;
                float lastMoveY = 0;
                PointF lastPoint = new PointF();
                PointF p2 = new PointF();//curve control point
                PointF p3 = new PointF();//curve control point
                PointF intm_c3_c = new PointF();
                for (int i = 0; i < segcount; ++i)
                {
                    SvgPathSeg seg = segs[i];
                    switch (seg.Command)
                    {
                        case SvgPathCommand.ZClosePath:
                            {
                                gpath.CloseFigure();
                            }
                            break;
                        case SvgPathCommand.MoveTo:
                            {
                                var moveTo = (SvgPathSegMoveTo)seg;
                                PointF moveToPoint;
                                moveTo.GetAbsolutePoints(ref lastPoint, out moveToPoint);
                                lastPoint = moveToPoint;
                                gpath.StartFigure();
                                lastMoveX = lastPoint.X;
                                lastMoveY = lastPoint.Y;
                            }
                            break;
                        case SvgPathCommand.LineTo:
                            {
                                var lineTo = (SvgPathSegLineTo)seg;
                                PointF lineToPoint;
                                lineTo.GetAbsolutePoints(ref lastPoint, out lineToPoint);
                                gpath.AddLine(lastPoint, lineToPoint);
                                lastPoint = lineToPoint;
                            }
                            break;
                        case SvgPathCommand.HorizontalLineTo:
                            {
                                var hlintTo = (SvgPathSegLineToHorizontal)seg;
                                PointF lineToPoint;
                                hlintTo.GetAbsolutePoints(ref lastPoint, out lineToPoint);
                                gpath.AddLine(lastPoint, lineToPoint);
                                lastPoint = lineToPoint;
                            }
                            break;
                        case SvgPathCommand.VerticalLineTo:
                            {
                                var vlineTo = (SvgPathSegLineToVertical)seg;
                                PointF lineToPoint;
                                vlineTo.GetAbsolutePoints(ref lastPoint, out lineToPoint);
                                gpath.AddLine(lastPoint, lineToPoint);
                                lastPoint = lineToPoint;
                            }
                            break;
                        //---------------------------------------------------------------------------
                        //curve modes...... 
                        case SvgPathCommand.CurveTo:
                            {
                                //cubic curve to  (2 control points)
                                var cubicCurve = (SvgPathSegCurveToCubic)seg;
                                PointF p;
                                cubicCurve.GetAbsolutePoints(ref lastPoint, out p2, out p3, out p);
                                gpath.AddBezierCurve(lastPoint, p2, p3, p);
                                lastPoint = p;
                            }
                            break;
                        case SvgPathCommand.QuadraticBezierCurve:
                            {
                                //quadratic curve (1 control point)
                                //auto calculate for c1,c2 
                                var quadCurve = (SvgPathSegCurveToQuadratic)seg;
                                PointF p;
                                quadCurve.GetAbsolutePoints(ref lastPoint, out intm_c3_c, out p);
                                SvgCurveHelper.Curve3GetControlPoints(lastPoint, intm_c3_c, p, out p2, out p3);
                                gpath.AddBezierCurve(lastPoint, p2, p3, p);
                                lastPoint = p;
                            }
                            break;
                        //------------------------------------------------------------------------------------
                        case SvgPathCommand.SmoothCurveTo:
                            {
                                //smooth cubic curve to
                                var smthC4 = (SvgPathSegCurveToCubicSmooth)seg;
                                PointF c2, p;
                                smthC4.GetAbsolutePoints(ref lastPoint, out c2, out p);
                                //connect with prev segment
                                if (i > 0)
                                {
                                    //------------------
                                    //calculate p1 from  prev segment 
                                    //------------------
                                    var prevSeg = segments[i - 1];
                                    //check if prev is curve 
                                    switch (prevSeg.Command)
                                    {
                                        case SvgPathCommand.Arc:
                                        case SvgPathCommand.CurveTo:
                                        case SvgPathCommand.SmoothCurveTo:
                                        case SvgPathCommand.QuadraticBezierCurve:
                                        case SvgPathCommand.TSmoothQuadraticBezierCurveTo:

                                            //make mirror point

                                            p2 = SvgCurveHelper.CreateMirrorPoint(p3, lastPoint);
                                            p3 = c2;
                                            gpath.AddBezierCurve(lastPoint, p2, p3, p);
                                            break;
                                        default:

                                            continue;
                                    }
                                }

                                lastPoint = p;
                            }
                            break;
                        case SvgPathCommand.TSmoothQuadraticBezierCurveTo:
                            {
                                //curve 3
                                var smtC3 = (SvgPathSegCurveToQuadraticSmooth)seg;
                                PointF p;
                                smtC3.GetAbsolutePoints(ref lastPoint, out p);
                                if (i > 0)
                                {
                                    //------------------
                                    //calculate p1 from  prev segment 
                                    //------------------
                                    var prevSeg = segments[i - 1];
                                    //check if prev is curve 
                                    switch (prevSeg.Command)
                                    {
                                        case SvgPathCommand.Arc:
                                        case SvgPathCommand.CurveTo:
                                        case SvgPathCommand.SmoothCurveTo:
                                            {
                                                PointF c = SvgCurveHelper.CreateMirrorPoint(p3, lastPoint);
                                                SvgCurveHelper.Curve3GetControlPoints(lastPoint, c, p, out p2, out p3);
                                                gpath.AddBezierCurve(lastPoint, p2, p3, p);
                                                lastPoint = p;
                                            }
                                            break;
                                        case SvgPathCommand.TSmoothQuadraticBezierCurveTo:
                                            {
                                                //make mirror point
                                                PointF c = SvgCurveHelper.CreateMirrorPoint(intm_c3_c, lastPoint);
                                                SvgCurveHelper.Curve3GetControlPoints(lastPoint, c, p, out p2, out p3);
                                                gpath.AddBezierCurve(lastPoint, p2, p3, p);
                                                lastPoint = p;
                                                intm_c3_c = c;
                                            }
                                            break;
                                        case SvgPathCommand.QuadraticBezierCurve:
                                            {
                                                PointF c = SvgCurveHelper.CreateMirrorPoint(intm_c3_c, lastPoint);
                                                SvgCurveHelper.Curve3GetControlPoints(lastPoint, c, p, out p2, out p3);
                                                gpath.AddBezierCurve(lastPoint, p2, p3, p);
                                                lastPoint = p;
                                                intm_c3_c = c;
                                            }
                                            break;
                                        default:

                                            continue;
                                    }
                                }
                                lastPoint = p;
                            }
                            break;
                        case SvgPathCommand.Arc:
                            {
                                var arcTo = (SvgPathSegArc)seg;
                                PointF p;
                                arcTo.GetAbsolutePoints(ref lastPoint, out p);
                                if (lastPoint.IsEq(p))
                                {
                                    return;
                                }
                                if (arcTo.R1 == 0 && arcTo.R2 == 0)
                                {
                                    gpath.AddLine(lastPoint, p);
                                    lastPoint = p;
                                    return;
                                }
                                PointF[] bz4Points;
                                SvgCurveHelper.MakeBezierCurveFromArc(
                                    ref lastPoint,
                                    ref p,
                                    arcTo.R1,
                                    arcTo.R2,
                                    arcTo.Angle,
                                    arcTo.LargeArgFlag,
                                    arcTo.SweepFlag,
                                    out bz4Points);
                                int j = bz4Points.Length;
                                int nn = 0;
                                while (nn < j)
                                {
                                    gpath.AddBezierCurve(
                                        bz4Points[nn],
                                        bz4Points[nn + 1],
                                        bz4Points[nn + 2],
                                        bz4Points[nn + 3]);
                                    nn += 4;//step 4 points
                                }
                                //set control points
                                p3 = bz4Points[nn - 2];
                                p2 = bz4Points[nn - 3];
                                lastPoint = p;
                                //--------------------------------------------- 

                            }
                            break;
                        default:
                            throw new NotSupportedException();
                    }
                }
            }

            ValidatePath();
        }
        public override void Paint(PaintVisitor p)
        {
            if (Vxs != null)
            {
                //1. 
                //convert vxs to bitmap
                //then render with bitmap cache**
                //or 
                //2. convert vxs to path data

                if (backimg == null)
                {
                    var svgPart = new SvgPart(SvgRenderVxKind.Path);
                    svgPart.FillColor = fillColor;

                    svgPart.SetVxsAsOriginal(Vxs);
                    var svgVx = new SvgRenderVx(new SvgPart[] { svgPart });

                    if (svgVx != null && !svgVx.HasBitmapSnapshot)
                    {
                        var bounds = svgVx.GetBounds();
                        //create 
                        backimg = new ActualBitmap((int)bounds.Width, (int)bounds.Height);
                        AggRenderSurface renderSurface = new AggRenderSurface(backimg);
                        AggPainter painter = new AggPainter(renderSurface);
                        svgVx.Render(painter);
                        svgVx.SetBitmapSnapshot(backimg);
                        //***
                    }
                }


                if (backimg != null)
                {
                    p.InnerCanvas.DrawImage(backimg, new RectangleF(0, 0, backimg.Width, backimg.Height));
                    return;
                }
            }

            if (fillColor.A > 0)
            {
                p.FillPath(this.myCachedPath, this.fillColor);
            }
            if (this.strokeColor.A > 0)
            {
                p.DrawPath(this.myCachedPath, this.strokeColor, this.ActualStrokeWidth);
            }
        }
    }
}<|MERGE_RESOLUTION|>--- conflicted
+++ resolved
@@ -34,12 +34,8 @@
             {
                 _vxs = value;
 
-<<<<<<< HEAD
-        public string DefinitionString { get; set; }
-=======
-            }
-        }
->>>>>>> 709bff62
+            }
+        }
 
         public override void ReEvaluateComputeValue(ref ReEvaluateArgs args)
         {
